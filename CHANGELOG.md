# Changelog
All notable changes to this project will be documented in this file.

The format is based on [Keep a Changelog](https://keepachangelog.com/en/1.0.0/),
and this project adheres to [Semantic Versioning](https://semver.org/spec/v2.0.0.html).

Most recent change on the bottom.

<<<<<<< HEAD
## [Unreleased]
### Added
- The types may now be specified with a simpler `chemical_symbols` option
=======
## [Unreleased] - 0.5.1
### Added
- Added `avg_num_neighbors: auto` option
- Asynchronous IO: during training, models are written asynchronously.
- `dataset_seed` to separately control randomness used to select training data (and their order)

### Changed
- All fields now have consistant [N, dim] shaping
- Changed default `seed` and `dataset_seed` in example YAMLs
>>>>>>> 37fd2801

### Fixed
- Equivariance testing no longer unintentionally skips translation
- Correct cat dim for all registered per-graph fields

## [0.5.0] - 2021-11-24
### Changed
- Allow e3nn 0.4.*, which changes the default normalization of `TensorProduct`s; this change _should_ not affect typical NequIP networks
- Deployed are now frozen on load, rather than compile

### Fixed
- `load_deployed_model` respects global JIT settings

## [0.4.0] - not released
### Added
- Support for `e3nn`'s `soft_one_hot_linspace` as radial bases
- Support for parallel dataloader workers with `dataloader_num_workers`
- Optionally independently configure validation and training datasets
- Save dataset parameters along with processed data
- Gradient clipping
- Arbitrary atom type support
- Unified, modular model building and initialization architecture
- Added `nequip-benchmark` script for benchmarking and profiling models
- Add before option to SequentialGraphNetwork.insert
- Normalize total energy loss by the number of atoms via PerAtomLoss
- Model builder to initialize training from previous checkpoint
- Better error when instantiation fails
- Rename `npz_keys` to `include_keys`
- Allow user to register `graph_fields`, `node_fields`, and `edge_fields` via yaml
- Deployed models save the e3nn and torch versions they were created with

### Changed
- Update example.yaml to use wandb by default, to only use 100 epochs of training, to set a very large batch logging frequency and to change Validation_loss to validation_loss
- Name processed datasets based on a hash of their parameters to ensure only valid cached data is used
- Do not use TensorFloat32 by default on Ampere GPUs until we understand it better
- No atomic numbers in networks
- `dataset_energy_std`/`dataset_energy_mean` to `dataset_total_energy_*`
- `nequip.dynamics` -> `nequip.ase`
- update example.yaml and full.yaml with better defaults, new loss function, and switched to toluene-ccsd(t) as example 
data
- `use_sc` defaults to `True`
- `register_fields` is now in `nequip.data`
- Default total energy scaling is changed from global mode to per species mode.
- Renamed `trainable_global_rescale_scale` to `global_rescale_scale_trainble`
- Renamed `trainable_global_rescale_shift` to `global_rescale_shift_trainble`
- Renamed `PerSpeciesScaleShift_` to `per_species_rescale`
- Change default and allowed values of `metrics_key` from `loss` to `validation_loss`. The old default `loss` will no longer be accepted.
- Renamed `per_species_rescale_trainable` to `per_species_rescale_scales_trainable` and `per_species_rescale_shifts_trainable`

### Fixed
- The first 20 epochs/calls of inference are no longer painfully slow for recompilation
- Set global options like TF32, dtype in `nequip-evaluate`
- Avoid possilbe race condition in caching of processed datasets across multiple training runs

### Removed
- Removed `allowed_species`
- Removed `--update-config`; start a new training and load old state instead
- Removed dependency on `pytorch_geometric`
- `nequip-train` no longer prints the full config, which can be found in the training dir as `config.yaml`.
- `nequip.datasets.AspirinDataset` & `nequip.datasets.WaterDataset`
- Dependency on `pytorch_scatter`

## [0.3.3] - 2021-08-11
### Added
- `to_ase` method in `AtomicData.py` to convert `AtomicData` object to (list of) `ase.Atoms` object(s)
- `SequentialGraphNetwork` now has insertion methods
- `nn.SaveForOutput`
- `nequip-evaluate` command for evaluating (metrics on) trained models
- `AtomicData.from_ase` now catches `energy`/`energies` arrays

### Changed
- Nonlinearities now specified with `e` and `o` instead of `1` and `-1`
- Update interfaces for `torch_geometric` 1.7.1 and `e3nn` 0.3.3
- `nonlinearity_scalars` now also affects the nonlinearity used in the radial net of `InteractionBlock`
- Cleaned up naming of initializers

### Fixed
- Fix specifying nonlinearities when wandb enabled
- `Final` backport for <3.8 compatability
- Fixed `nequip-*` commands when using `pip install`
- Default models rescale per-atom energies, and not just total
- Fixed Python <3.8 backward compatability with `atomic_save`

## [0.3.2] - 2021-06-09
### Added
- Option for which nonlinearities to use
- Option to save models every *n* epochs in training
- Option to specify optimization defaults for `e3nn`

### Fixed
- Using `wandb` no longer breaks the inclusion of special objects like callables in configs

## [0.3.1]
### Fixed
- `iepoch` is no longer off-by-one when restarting a training run that hit `max_epochs`
- Builders, and not just sub-builders, use the class name as a default prefix
### Added
- `early_stopping_xxx` arguments added to enable early stop for platued values or values that out of lower/upper bounds.

## [0.3.0] - 2021-05-07
### Added
- Sub-builders can be skipped in `instantiate` by setting them to `None`
- More flexible model initialization
- Add MD w/ Nequip-ASE-calculator + run-MD script w/ custom Nose-Hoover

### Changed
- PBC must be explicit if a cell is provided
- Training now uses atomic file writes to avoid corruption if interupted
- `feature_embedding` renamed to `chemical_embedding` in default models

### Fixed
- `BesselBasis` now works on GPU when `trainable=False`
- Dataset `extra_fixed_fields` are now added even if `get_data()` returns `AtomicData` objects

## [0.2.1] - 2021-05-03
### Fixed
- `load_deployed_model` now correctly loads all metadata

## [0.2.0] - 2021-04-30<|MERGE_RESOLUTION|>--- conflicted
+++ resolved
@@ -6,21 +6,16 @@
 
 Most recent change on the bottom.
 
-<<<<<<< HEAD
-## [Unreleased]
-### Added
-- The types may now be specified with a simpler `chemical_symbols` option
-=======
 ## [Unreleased] - 0.5.1
 ### Added
 - Added `avg_num_neighbors: auto` option
 - Asynchronous IO: during training, models are written asynchronously.
 - `dataset_seed` to separately control randomness used to select training data (and their order)
+- The types may now be specified with a simpler `chemical_symbols` option
 
 ### Changed
 - All fields now have consistant [N, dim] shaping
 - Changed default `seed` and `dataset_seed` in example YAMLs
->>>>>>> 37fd2801
 
 ### Fixed
 - Equivariance testing no longer unintentionally skips translation
