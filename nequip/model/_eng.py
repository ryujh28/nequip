from typing import Optional
import logging

<<<<<<< HEAD
from e3nn import o3

from nequip.data import AtomicDataDict
=======
from nequip.data import AtomicDataDict, AtomicDataset
>>>>>>> b6bda2a1
from nequip.nn import (
    SequentialGraphNetwork,
    AtomwiseLinear,
    AtomwiseReduce,
    ConvNetLayer,
)
from nequip.nn.embedding import (
    OneHotAtomEncoding,
    RadialBasisEdgeEncoding,
    SphericalHarmonicEdgeAttrs,
)

from . import builder_utils

<<<<<<< HEAD
def SimpleIrrepsConfig(config):
    """Builder that pre-processes options to allow "simple" configuration of irreps."""
    # We allow some simpler parameters to be provided, but if they are,
    # they have to be correct and not overridden
    simple_irreps_keys = ["l_max", "parity", "num_features"]
    real_irreps_keys = [
        "chemical_embedding_irreps_out",
        "feature_irreps_hidden",
        "irreps_edge_sh",
        "conv_to_output_hidden_irreps_out",
    ]
    # check for overlap
    is_simple: bool = False
    if any(k in config for k in simple_irreps_keys):
        is_simple = True
        if any(k in config for k in real_irreps_keys):
            raise ValueError(
                f"Cannot specify irreps using the simple and full option styles at the same time--- the sets of options {simple_irreps_keys} and {real_irreps_keys} are mutually exclusive."
            )
    if is_simple:
        # nothing to do if not
        lmax = config.pop("l_max")
        parity = config.pop("parity")
        num_features = config.pop("num_features")
        config["chemical_embedding_irreps_out"] = repr(
            o3.Irreps([(num_features, (0, 1))])  # n scalars
        )
        config["irreps_edge_sh"] = repr(
            o3.Irreps.spherical_harmonics(lmax=lmax, p=-1 if parity else 1)
        )
        config["feature_irreps_hidden"] = repr(
            o3.Irreps(
                [
                    (num_features, (l, p))
                    for p in ((1, -1) if parity else (1,))
                    for l in range(lmax + 1)
                ]
            )
        )
        config["conv_to_output_hidden_irreps_out"] = repr(
            # num_features // 2  scalars
            o3.Irreps([(max(1, num_features // 2), (0, 1))])
        )


def EnergyModel(config) -> SequentialGraphNetwork:
=======

def EnergyModel(
    config, initialize: bool, dataset: Optional[AtomicDataset] = None
) -> SequentialGraphNetwork:
>>>>>>> b6bda2a1
    """Base default energy model archetecture.

    For minimal and full configuration option listings, see ``minimal.yaml`` and ``example.yaml``.
    """
    logging.debug("Start building the network model")

    builder_utils.add_avg_num_neighbors(
        config=config, initialize=initialize, dataset=dataset
    )

    num_layers = config.get("num_layers", 3)

    layers = {
        # -- Encode --
        "one_hot": OneHotAtomEncoding,
        "spharm_edges": SphericalHarmonicEdgeAttrs,
        "radial_basis": RadialBasisEdgeEncoding,
        # -- Embed features --
        "chemical_embedding": AtomwiseLinear,
    }

    # add convnet layers
    # insertion preserves order
    for layer_i in range(num_layers):
        layers[f"layer{layer_i}_convnet"] = ConvNetLayer

    # .update also maintains insertion order
    layers.update(
        {
            # TODO: the next linear throws out all L > 0, don't create them in the last layer of convnet
            # -- output block --
            "conv_to_output_hidden": AtomwiseLinear,
            "output_hidden_to_scalar": (
                AtomwiseLinear,
                dict(irreps_out="1x0e", out_field=AtomicDataDict.PER_ATOM_ENERGY_KEY),
            ),
        }
    )

    layers["total_energy_sum"] = (
        AtomwiseReduce,
        dict(
            reduce="sum",
            field=AtomicDataDict.PER_ATOM_ENERGY_KEY,
            out_field=AtomicDataDict.TOTAL_ENERGY_KEY,
        ),
    )

    return SequentialGraphNetwork.from_parameters(shared_params=config, layers=layers,)<|MERGE_RESOLUTION|>--- conflicted
+++ resolved
@@ -1,13 +1,9 @@
 from typing import Optional
 import logging
 
-<<<<<<< HEAD
 from e3nn import o3
 
-from nequip.data import AtomicDataDict
-=======
 from nequip.data import AtomicDataDict, AtomicDataset
->>>>>>> b6bda2a1
 from nequip.nn import (
     SequentialGraphNetwork,
     AtomwiseLinear,
@@ -22,7 +18,7 @@
 
 from . import builder_utils
 
-<<<<<<< HEAD
+
 def SimpleIrrepsConfig(config):
     """Builder that pre-processes options to allow "simple" configuration of irreps."""
     # We allow some simpler parameters to be provided, but if they are,
@@ -68,13 +64,9 @@
         )
 
 
-def EnergyModel(config) -> SequentialGraphNetwork:
-=======
-
 def EnergyModel(
     config, initialize: bool, dataset: Optional[AtomicDataset] = None
 ) -> SequentialGraphNetwork:
->>>>>>> b6bda2a1
     """Base default energy model archetecture.
 
     For minimal and full configuration option listings, see ``minimal.yaml`` and ``example.yaml``.
@@ -123,4 +115,7 @@
         ),
     )
 
-    return SequentialGraphNetwork.from_parameters(shared_params=config, layers=layers,)+    return SequentialGraphNetwork.from_parameters(
+        shared_params=config,
+        layers=layers,
+    )