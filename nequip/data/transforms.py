from typing import Dict, Optional, Union, List
import warnings

import torch

import ase.data

from nequip.data import AtomicData, AtomicDataDict


class TypeMapper:
    """Based on a configuration, map atomic numbers to types."""

    num_types: int
    chemical_symbol_to_type: Optional[Dict[str, int]]
    type_names: List[str]
    _min_Z: int

    def __init__(
        self,
        type_names: Optional[List[str]] = None,
        chemical_symbol_to_type: Optional[Dict[str, int]] = None,
    ):
        # Build from chem->type mapping, if provided
        self.chemical_symbol_to_type = chemical_symbol_to_type
        if self.chemical_symbol_to_type is not None:
            # Validate
            for sym, type in self.chemical_symbol_to_type.items():
                assert sym in ase.data.atomic_numbers, f"Invalid chemical symbol {sym}"
                assert 0 <= type, f"Invalid type number {type}"
            assert set(self.chemical_symbol_to_type.values()) == set(
                range(len(self.chemical_symbol_to_type))
            )
            if type_names is None:
                # Make type_names
                type_names = [None] * len(self.chemical_symbol_to_type)
                for sym, type in self.chemical_symbol_to_type.items():
                    type_names[type] = sym
            else:
                # Make sure they agree on types
                # We already checked that chem->type is contiguous,
                # so enough to check length since type_names is a list
                assert len(type_names) == len(self.chemical_symbol_to_type)
            # Make mapper array
            valid_atomic_numbers = [
                ase.data.atomic_numbers[sym] for sym in self.chemical_symbol_to_type
            ]
            self._min_Z = min(valid_atomic_numbers)
            self._max_Z = max(valid_atomic_numbers)
            Z_to_index = torch.full(
                size=(1 + self._max_Z - self._min_Z,), fill_value=-1, dtype=torch.long
            )
            for sym, type in self.chemical_symbol_to_type.items():
                Z_to_index[ase.data.atomic_numbers[sym] - self._min_Z] = type
            self._Z_to_index = Z_to_index
            self._valid_set = set(valid_atomic_numbers)
        # check
        if type_names is None:
            raise ValueError(
                "Neither chemical_symbol_to_type nor type_names was provided; one or the other is required"
            )
        # Set to however many maps specified -- we already checked contiguous
        self.num_types = len(type_names)
        # Check type_names
        self.type_names = type_names

    def __call__(
        self, data: Union[AtomicDataDict.Type, AtomicData]
    ) -> Union[AtomicDataDict.Type, AtomicData]:
        if AtomicDataDict.ATOM_TYPE_KEY in data:
            if AtomicDataDict.ATOMIC_NUMBERS_KEY in data:
                warnings.warn(
                    "Data contained both ATOM_TYPE_KEY and ATOMIC_NUMBERS_KEY; ignoring ATOMIC_NUMBERS_KEY"
                )
        elif AtomicDataDict.ATOMIC_NUMBERS_KEY in data:
            assert (
                self.chemical_symbol_to_type is not None
            ), "Atomic numbers provided but there is no chemical_symbol_to_type mapping!"
            atomic_numbers = data[AtomicDataDict.ATOMIC_NUMBERS_KEY]
            # TODO: torch_geometric data doesn't support `del` yet
            delattr(data, AtomicDataDict.ATOMIC_NUMBERS_KEY)

<<<<<<< HEAD
            if atomic_numbers.min() < self._min_Z or atomic_numbers.max() > self._max_Z:
                bad_set = (
                    set(torch.unique(atomic_numbers).cpu().tolist()) - self._valid_set
                )
                raise ValueError(
                    f"Data included atomic numbers {bad_set} that are not part of the atomic number -> type mapping!"
                )

=======
>>>>>>> 2699ea65
            data[AtomicDataDict.ATOM_TYPE_KEY] = self.transform(atomic_numbers)

            if data[AtomicDataDict.ATOM_TYPE_KEY].min() < 0:
                bad_set = (
                    set(torch.unique(atomic_numbers).cpu().tolist()) - self._valid_set
                )
                raise ValueError(
                    f"Data included atomic numbers {bad_set} that are not part of the atomic number -> type mapping!"
                )
        else:
            raise KeyError(
                "Data doesn't contain any atom type information (ATOM_TYPE_KEY or ATOMIC_NUMBERS_KEY)"
            )
        return data

    def transform(self, atomic_numbers):
<<<<<<< HEAD
=======
        """core function to transform an array to specie index list"""

>>>>>>> 2699ea65
        if atomic_numbers.min() < self._min_Z or atomic_numbers.max() > self._max_Z:
            bad_set = set(torch.unique(atomic_numbers).cpu().tolist()) - self._valid_set
            raise ValueError(
                f"Data included atomic numbers {bad_set} that are not part of the atomic number -> type mapping!"
            )

        return self._Z_to_index[atomic_numbers - self._min_Z]<|MERGE_RESOLUTION|>--- conflicted
+++ resolved
@@ -80,17 +80,6 @@
             # TODO: torch_geometric data doesn't support `del` yet
             delattr(data, AtomicDataDict.ATOMIC_NUMBERS_KEY)
 
-<<<<<<< HEAD
-            if atomic_numbers.min() < self._min_Z or atomic_numbers.max() > self._max_Z:
-                bad_set = (
-                    set(torch.unique(atomic_numbers).cpu().tolist()) - self._valid_set
-                )
-                raise ValueError(
-                    f"Data included atomic numbers {bad_set} that are not part of the atomic number -> type mapping!"
-                )
-
-=======
->>>>>>> 2699ea65
             data[AtomicDataDict.ATOM_TYPE_KEY] = self.transform(atomic_numbers)
 
             if data[AtomicDataDict.ATOM_TYPE_KEY].min() < 0:
@@ -107,11 +96,8 @@
         return data
 
     def transform(self, atomic_numbers):
-<<<<<<< HEAD
-=======
         """core function to transform an array to specie index list"""
 
->>>>>>> 2699ea65
         if atomic_numbers.min() < self._min_Z or atomic_numbers.max() > self._max_Z:
             bad_set = set(torch.unique(atomic_numbers).cpu().tolist()) - self._valid_set
             raise ValueError(
