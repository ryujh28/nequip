""" Train a network."""
import logging
import argparse
import yaml

# This is a weird hack to avoid Intel MKL issues on the cluster when this is called as a subprocess of a process that has itself initialized PyTorch.
# Since numpy gets imported later anyway for dataset stuff, this shouldn't affect performance.
import numpy as np  # noqa: F401

import torch

import e3nn.util.jit

from nequip.utils import Config, dataset_from_config, Output
from nequip.data import AtomicDataDict
from nequip.nn import RescaleOutput
from nequip.utils.test import assert_AtomicData_equivariant, set_irreps_debug


def main(args=None):
    parser = argparse.ArgumentParser(description="Train a NequIP model.")
    parser.add_argument("config", help="configuration file")
    parser.add_argument(
        "--equivariance-test",
        help="test the model's equivariance before training",
        action="store_true",
    )
    parser.add_argument(
        "--debug-mode",
        help="enable debug mode (sometimes can give more helpful error messages)",
        action="store_true",
    )
    args = parser.parse_args(args=args)

    config = Config.from_file(
        args.config,
        defaults=dict(
            wandb=False,
            compile_model=False,
            wandb_project="NequIP",
            model_builder="nequip.models.ForceModel",
            dataset_statistics_stride=1,
        ),
    )

    torch.set_default_dtype(torch.float32)
    output = Output.from_config(config)
    config.update(output.updated_dict())

    if args.debug_mode:
        set_irreps_debug(enabled=True)

    # Make the trainer
    if config.wandb:
        import wandb  # noqa: F401
        from nequip.train.trainer_wandb import TrainerWandB

        # download parameters from wandb in case of sweeping
        from nequip.utils.wandb import init_n_update

        config = init_n_update(config)

        trainer = TrainerWandB(model=None, **dict(config))
    else:
        from nequip.train.trainer import Trainer

        trainer = Trainer(model=None, **dict(config))

    # Load the dataset
    dataset = dataset_from_config(config)
    logging.info(f"Successfully loaded the data set of type {dataset}...")

    # Train/test split
    trainer.set_dataset(dataset)

    # Determine training type
    train_on = config.loss_coeffs
    train_on = [train_on] if isinstance(train_on, str) else train_on
    train_on = set(train_on)
    if not train_on.issubset({"forces", "total_energy"}):
        raise NotImplementedError(
            f"Training on fields `{train_on}` besides forces and total energy not supported in the out-of-the-box training script yet; please use your own training script based on train.py."
        )
    force_training = "forces" in train_on
    logging.debug(f"Force training mode: {force_training}")
    del train_on

    # Get statistics of training dataset
    stats_fields = [
        AtomicDataDict.TOTAL_ENERGY_KEY,
        AtomicDataDict.ATOMIC_NUMBERS_KEY,
    ]
    stats_modes = ["mean_std", "count"]
    if force_training:
        stats_fields.append(AtomicDataDict.FORCE_KEY)
        stats_modes.append("rms")
    stats = trainer.dataset_train.statistics(
        fields=stats_fields, modes=stats_modes, stride=config.dataset_statistics_stride
    )
    (
        (energies_mean, energies_scale),
        (allowed_species, Z_count),
    ) = stats[:2]
    if force_training:
        # Scale by the force std instead
        energies_scale = stats[2][0]
    del stats_modes
    del stats_fields

    RESCALE_THRESHOLD = 1e-6
    if energies_scale < RESCALE_THRESHOLD:
        # TODO: move this after merge
        raise ValueError(
            f"RMS of forces/stdev of energies in this dataset was very low: {energies_scale}"
        )
        # TODO: offer option to disable rescaling?

    config.update(dict(allowed_species=allowed_species))

    # Build a model
    model_builder = config.model_builder
    model_builder = yaml.load(f"!!python/name:{model_builder}", Loader=yaml.Loader)
    assert callable(model_builder), f"Model builder {model_builder} isn't callable"
    core_model = model_builder(**dict(config))

    global_shift = config.get("global_rescale_shift", None)
    if global_shift is None:
        global_shift = energies_mean

    global_scale = config.get("global_rescale_scale", None)
    if global_scale is None:
        global_scale = forces_std

<<<<<<< HEAD
    core_model = RescaleOutput(
        model=force_model,
        scale_keys=[
            AtomicDataDict.FORCE_KEY,
            AtomicDataDict.TOTAL_ENERGY_KEY,
        ],
        scale_by=global_scale,
=======
    final_model = RescaleOutput(
        model=core_model,
        scale_keys=[AtomicDataDict.TOTAL_ENERGY_KEY]
        + (
            [AtomicDataDict.FORCE_KEY]
            if AtomicDataDict.FORCE_KEY in core_model.irreps_out
            else []
        ),
        scale_by=energies_scale,
>>>>>>> 16bc0ec0
        shift_keys=AtomicDataDict.TOTAL_ENERGY_KEY,
        shift_by=global_shift,
        trainable_global_rescale_shift=config.get(
            "trainable_global_rescale_shift", False
        ),
        trainable_global_rescale_scale=config.get(
            "trainable_global_rescale_scale", False
        ),
    )

    logging.info("Successfully built the network...")

    if config.compile_model:
<<<<<<< HEAD
        core_model = e3nn.util.jit.script(core_model)
        logging.info("Successfully compiled the network...")

    logging.debug(
        f"Outputs are scaled by: {core_model.scale_by}, eneriges are shifted by {core_model.shift_by}"
=======
        final_model = e3nn.util.jit.script(final_model)

    logging.debug(
        f"Outputs are scaled by: {energies_scale}, eneriges are shifted by {energies_mean}. Scaling factors derived from statistics of {'forces' if force_training else 'energies'} in the dataset."
>>>>>>> 16bc0ec0
    )

    # Record final config
    with open(output.generate_file("config_final.yaml"), "w+") as fp:
        yaml.dump(dict(config), fp)

    # Equivar test
    if args.equivariance_test:
        equivar_err = assert_AtomicData_equivariant(final_model, dataset.get(0))
        errstr = "\n".join(
            f"    parity_k={parity_k.item()}, did_translate={did_trans} -> max componentwise error={err.item()}"
            for (parity_k, did_trans), err in equivar_err.items()
        )
        del equivar_err
        logging.info(f"Equivariance test passed; equivariance errors:\n{errstr}")
        del errstr

    # Set the trainer
    trainer.model = final_model

    # Train
    trainer.train()

    return


if __name__ == "__main__":
    main()<|MERGE_RESOLUTION|>--- conflicted
+++ resolved
@@ -129,17 +129,8 @@
 
     global_scale = config.get("global_rescale_scale", None)
     if global_scale is None:
-        global_scale = forces_std
+        global_scale = energies_scale
 
-<<<<<<< HEAD
-    core_model = RescaleOutput(
-        model=force_model,
-        scale_keys=[
-            AtomicDataDict.FORCE_KEY,
-            AtomicDataDict.TOTAL_ENERGY_KEY,
-        ],
-        scale_by=global_scale,
-=======
     final_model = RescaleOutput(
         model=core_model,
         scale_keys=[AtomicDataDict.TOTAL_ENERGY_KEY]
@@ -148,8 +139,7 @@
             if AtomicDataDict.FORCE_KEY in core_model.irreps_out
             else []
         ),
-        scale_by=energies_scale,
->>>>>>> 16bc0ec0
+        scale_by=global_scale,
         shift_keys=AtomicDataDict.TOTAL_ENERGY_KEY,
         shift_by=global_shift,
         trainable_global_rescale_shift=config.get(
@@ -163,18 +153,11 @@
     logging.info("Successfully built the network...")
 
     if config.compile_model:
-<<<<<<< HEAD
-        core_model = e3nn.util.jit.script(core_model)
-        logging.info("Successfully compiled the network...")
-
-    logging.debug(
-        f"Outputs are scaled by: {core_model.scale_by}, eneriges are shifted by {core_model.shift_by}"
-=======
         final_model = e3nn.util.jit.script(final_model)
+        logging.info("Successfully compiled model...")
 
     logging.debug(
         f"Outputs are scaled by: {energies_scale}, eneriges are shifted by {energies_mean}. Scaling factors derived from statistics of {'forces' if force_training else 'energies'} in the dataset."
->>>>>>> 16bc0ec0
     )
 
     # Record final config
